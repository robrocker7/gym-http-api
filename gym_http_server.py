--- conflicted
+++ resolved
@@ -395,21 +395,10 @@
     return 'Server shutting down'
 
 if __name__ == '__main__':
-<<<<<<< HEAD
-    print('Server starting at: ' + 'http://127.0.0.1:5000')
-    app.run(host='127.0.0.1', port=5000, debug=False)
-
-
-
-
-
-
-=======
-    parser = argparse.ArgumentParser(description='Process some integers.')
+    parser = argparse.ArgumentParser(description='Start a Gym HTTP API server')
     parser.add_argument('-l', '--listen', help='interface to listen to', default='127.0.0.1')
     parser.add_argument('-p', '--port', default=5000, type=int, help='port to bind to')
 
     args = parser.parse_args()
     print('Server starting at: ' + 'http://{}:{}'.format(args.listen, args.port))
-    app.run(host=args.listen, port=args.port)
->>>>>>> 33427f6c
+    app.run(host=args.listen, port=args.port)